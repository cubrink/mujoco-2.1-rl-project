\documentclass[conference]{IEEEtran}
\IEEEoverridecommandlockouts
\usepackage{cite}
\usepackage{amsmath,amssymb,amsfonts}
\usepackage{algorithmic}
\usepackage{graphicx}
\usepackage{textcomp}
\usepackage{xcolor}
\usepackage{lipsum}
\usepackage{blindtext}
\usepackage{subfig}
\usepackage{caption}
\usepackage{placeins}
\usepackage{afterpage}
\usepackage{xurl}
\usepackage{gensymb}
\usepackage{stmaryrd}
\graphicspath{{./images/}}

\definecolor{light-gray}{gray}{0.95}
\newcommand{\size}[2]{{\fontsize{#1}{0}\selectfont#2}}
\newcommand{\code}[1]{\colorbox{light-gray}{\size{8}{\texttt{#1}}}}

\def\BibTeX{{\rm B\kern-.05em{\sc i\kern-.025em b}\kern-.08em
    T\kern-.1667em\lower.7ex\hbox{E}\kern-.125emX}}

\begin{document}

\title{Using Model-Free Deep Reinforcement Learning Algorithms with the MuJoCo Physics Simulator}

\author{
    \IEEEauthorblockN{Curtis Brinker}
    \IEEEauthorblockA{cjbzfd@mst.edu}
    \and
    \IEEEauthorblockN{Tanner May}
    \IEEEauthorblockA{tmay@mst.edu}
}
\maketitle

\begin{abstract}
    \blindtext
\end{abstract}

\section{Introduction}

Recent developments in machine learning have made huge strides in approaching problems that were previously unsolvable with traditional programming methods. In general, machine learning techniques are grouped into three categories:supervised learning, unsupervised learning, and reinforcement learning (RL) \cite{rl_application}. While the first two categories require the whole dataset to train, RL is capable of learning on data as it comes in. This data is formulated as a set of interactions with the agent's environment where each interaction consists of the state of the environment,the action the agent performed, and the resulting state. Thus, agents that use RL learn with a circular process that isa result of the agent's previous actions, known as the agent-environment interaction loop. This complex relationship has given rise to multitudes of algorithms, from remembering a mapping between states and actions to using multiple neural networks to determine the next action.

Like many other areas of machine learning, RL has been revolutionized by the introduction of deep learning. Reinforcement learning algorithms can now learn how to behave in complex, high dimensional environments, such as learning to play videogames with only the pixels as input or how to control a robot. Because of the new found power of RL, we believe that it will play an influential role in the future of AI.

To get experience in this exciting field, we implemented some model-free RL algorithms and taught them how to walk in a 3D environment with the MuJoCo physics simulator.

\section{Testing Environment}

Each of the models were trained using Open AI's Gym library and DeepMind's physics simulator MuJoCo. The Gym toolkit implements numerous environments for testing RL, such as the MuJoCo physics simulator. MuJoCo stands for {\bf Mu}lti-{\bf Jo}int dynamics with {\bf Co}ntact and was made for applications that require fast, accurate physics simulations such as robotics and machine learning \cite{mujoco_docs}. Using MuJoCo, machine learning algorithms can learn how to control the movement of robotic models, such as a snake, ant, or humanoid.

Each of the Gym's environments adhere to a strict structure that makes it easy to switch between environments. One of the most important parts to keep consistent are the values returned after every step of training. Each environment returns the following four values \cite{gym_docs}:

\begin{itemize}
    \item Observation: Represents the current state of the environment, as the agent sees it. In MuJoCo's case, the          environment is fully observable and consists of the model's position, velocity, and various forces \cite{gym_source}
    \item Reward: The reward result of the previous action. The reward for the MuJoCo environment depends on a          number of things and is unique for each model.
    \item Done: A flag denoting if the environment needs to be reset. Each of the models in MuJoCo define a safe height range that the model is allowed to exist within; if the model leaves that range, the done flag is raised and the model is reset back to the start.
    \item Info: Some information useful for debugging.
\end{itemize}

\section{Background}

The study of reinforcement learning is about training an \textit{agent} to interact with an \textit{environment}. An action by an agent can influence the environment, which may later affect the actions of the agent. For this reason, reinforcement learning algorithms must be able handle a changing environment that is causally influenced by the agent itself.

Formalizing the interdependency between the environment and the agent is done with the \textit{agent-environment interaction loop}. In which, at time $t$ the environment is fully described by its \textit{state}, $s_t$. Then, an agent makes an \textit{observation} of the environment, $o_t$, where $o_t \subseteq s_t$.\footnote{While the observation and the state are not necessarily equal, reinforcement learning literature frequently refers to an observation as the state itself.} The agent responds to this observation with an \textit{action} $a_t$ and is given a \textit{reward}, $r_t$. After the action is taken, the state of the environment changes with the new state denoted as $s_{t+1}$.

An environment state can be represented by a tensor of values describing individual aspects of the environment. The domain of possible observations of the agent is referred to as the \textit{observation space}, which can be either continuous or discrete. Similarly, the domain of all actions that an agent can take is called the \textit{action space} which can also be continuous or discrete. An action, $a_t$, is selected from the action space by agent's \textit{policy}. The policy can select actions either deterministically or stochastically. Typically, deterministic policies are denoted with $a_t = \mu(s_t)$ and stochastic policies are denoted as $a_t \sim \pi(\cdot | s_t)$. \cite{spinning_up_intro}



The reward given for the transition from $s_t$ to $s_{t+1}$ by action $a_t$ is given by the reward function, where $r_t = R(s_t, a_t, s_{t+1})$. Though, readers should be aware that some literature refers to this value as $r_{t+1}$. Typically, this reward function is specified by a programmer in a way that rewards a specific goal. With this in mind, the process of training an agent can be formulated as maximizing the cumulative reward, called the \textit{return}. To calculate the return, the \textit{trajectory} is used which contains the sequence of states and actions taken by the agent. The trajectory is given by:
$$
    \tau = (s_0, a_0, s_1, a_1, ...)
$$

Therefore, as the return is defined in terms of cumulative reward, the trajectory can be used to calculate the rewards as the agent interacts with the environment. Then, in its most simple form, the return is the summation of all rewards. However this introduces two problems: First the return for an action $t$ is defined in terms of actions taken before it. Intuitively, we would to only consider rewards that will happen as a result of the current action. Second, The summation of all rewards weights all rewards equally, however, this means that very long term rewards may eventually dominate the summation. To encourage shorter term rewards we can introduce a discount factor, $\gamma$, that discounts the value of future rewards.

Commonly, the reward function $R$ is co-opted to take a trajectory and produce the rewards at each timestep $t$. With these considerations in mind, the return can be defined as:
$$
    R_t(\tau) = \sum_{t'=t}^T \gamma^{t'} r_{t'}, \enspace \gamma \in (0, 1)
$$

Where $T$ is the length of the trajectory and $t$ is the current time for which the return is being calculated. If $T$ is finite, then the return is said to be a \textit{finite-horizon return}. Similarly, if $T$ is infinite, then the return is said to an \textit{infinite-horizon return}. The inclusion of $\gamma$ makes this return a discounted return. This places more focus on near-term rewards and also helps with convergence in infinite-horizon returns. Using $t'$ makes the return only consider future rewards, which \cite{spinning_up_policy_optimization} calls the \textit{reward-to-go} return.

However, an agent cannot act to directly maximize its return as it dependent on future actions and states. Instead, an approximation must be used to calculate the expected return, $\mathcal{J}(\pi)$. This this done with \textit{value functions}. Formally, $\mathcal{J}(\pi)$ is defined as:
$$
    \mathcal{J}(\pi) = \mathop{\mathbb{E}}_{\tau \sim \pi}[R(\tau)]
$$

The \textit{state value function} for policy $\pi$, denoted as $V^\pi$, gives the expected value for policy $\pi$ given state $s$. Alternatively, the \textit{state-action value function} for policy $\pi$, denoted as $Q^\pi$, which can be used estimate the expected value for policy $\pi$ in state $s$ and immediately taking action $a$. Formally, these are defined as:
\begin{align*}
    V^\pi(s)    & = \mathop{\mathbb{E}}_{\tau \sim \pi}[R(\tau) \, | \, s_0 = s]          \\
    Q^\pi(s, a) & = \mathop{\mathbb{E}}_{\tau \sim \pi}[R(\tau) \, | \, s_0 = s, a_0 = a]
\end{align*}

However, these functions are still dependent on the return. To avoid this, we can use the Bellman Equations, which defines both $V^\pi$ and $Q^\pi$ in terms of expected values of future states. \cite{deep_rl_survey, spinning_up_intro, sutton2018reinforcement} These equations are given as:
\begin{align*}
    V^\pi(s)    & = \mathop{\mathop{\mathbb{E}}_{a \sim \pi}}_{s' \sim P} \left[ R(s, a, s') + \gamma V^\pi(s')\right]                  \\
    Q^\pi(s, a) & = \mathop{\mathbb{E}}_{s' \sim P} \left[ R(s, a, s') + \gamma\mathop{\mathbb{E}}_{a' \sim \pi} [Q^\pi(s', a')]\right] \\
                & = \mathop{\mathbb{E}}_{s' \sim P}\left [ R(s, a, s') + \gamma V^\pi(s') \right]
\end{align*}
\begin{flushleft}
    Where $P$ is the environment state transition function and $s'$ is the resulting state.
\end{flushleft}


For the agent to maximize $\mathcal{J}(\pi_\theta)$, the agent must learn to improve the policy $\pi_\theta$, where $\theta$ are the parameters for the policy and is normally updated by gradient ascent. Normally this involves using $V^\pi$ or $Q^\pi$ to better approximate the optimal value functions. Commonly, these approximation are done via deep neural networks. The exact details of how the policy and value function(s) are updated is dependent on the reinforcement learning algorithm used. Following is a brief discussion on different types of reinforcement learning algorithms followed by discussions on details of specific algorithms studied in this paper.

A simplified taxonomy of deep reinforcement learning algorithms is given by \cite{spinning_up_taxonomy}. At the highest level, reinforcement learning algorithms can be split into two categories, \textit{model-based} or \textit{model-free}. Model-based algorithms learn the state transition function, allowing it to predict future states of the environment. Learning the world model has many benefits that can drastically increase the performance of an agent, however, doing so significantly increases the complexity of the algorithms and is outside the scope of this paper. Model-free algorithms do not learn to predict the environment and instead learn other functions to increase the agent's return. Model-free algorithms can be further categorized as using \textit{policy optimization} or \textit{Q-learning}.\footnote{Policy optimization and Q-learning are not mutually exclusive categories.}

Policy optimization algorithms train by optimizing the parameters of the policy $\pi_\theta$. This is normally done learning a value approximator $V_\phi$ and sampling actions taken by the current policy to update parameters accordingly. Because this process requires actions from the current policy, these techniques are considered to be \textit{on-policy}.

Another approach, though not necessarily mutually exclusive, is using Q learning. These algorithms learn an approximator $Q_\theta$ to determine the value of state action pairs. An advantage to this technique is that it can learn from past experiences that were not from the current policy. Algorithms that can learn from experiences of different policies are called \textit{off-policy}. Actions by these algorithms typically are chosen by selecting the action that maximizes $Q_\theta(s, a)$ for the current state $s$.

\subsection{The REINFORCE Algorithm}

One of the simplest forms of policy optimization algorithms is a class of algorithms presented by Williams as REINFORCE. \cite{REINFORCE} The core idea this algorithm is to update the policy by sampling trajectories from the policy. Once a sample has been taken from the current policy, the policy $\pi_\theta$ and value approximator $V_\phi$ can be updated. There is some flexibility in how the parameters are updated, though \cite{spinning_up_policy_optimization} provides some examples of frequently used techniques. The policy is updated using gradient ascent where the gradient is given by:
$$
    \nabla_\theta\mathcal{J(\pi_\theta)} = \mathop{\mathbb{E}}_{\tau \sim \pi_\theta} \left[\sum_{t=0}^{T}\nabla_\theta \, log \, \pi_\theta(a_t | s_t) \, \Phi_t \right]
$$
\begin{flushleft}
    Where $\Phi_t$ is any function that is independent of $\theta$.
\end{flushleft}


To update the value approximator parameters $\phi$, it is common to use gradient descent on a loss such as mean squared error on the value approximator and the reward-to-go return.
$$
    \mathcal{L}(\phi) = \mathop{\mathbb{E}}_{\tau \sim \pi_\theta} \left[\left(V_\phi(s_t) - R_t(\tau)\right)^2\right]
$$

\subsection{Advantage Actor Critic (A2C)}

The advantage actor critic is an on-policy algorithm based on the REINFORCE algorithm. A2C was first proposed by \cite{A2C} along with an asynchronous variant called A3C. The details about the asynchronous version of the algorithm is not pertinent to this paper and will not be discussed. As a whole, there are two main techniques used to improve the performance of this algorithm.

The first technique is the use of the advantage function, $A^{\pi_\theta}(s_t, a_t)$ as $\Phi_t$. The advantage function is defined as:
$$
    A^{\pi_\theta}(s_t, a_t) = Q^{\pi_\theta}(s_t, a_t) - V^{\pi_\theta}(s_t, a_t)
$$

It should be noted that $\Phi_t$ must be independent of $\theta$ and by consequence $a_t$. However, \cite{spinning_up_policy_optimization} provides a proof that $A^{\pi_\theta}(s_t, a_t)$ can be written it terms of $s_t$ only. The advantage can be thought of as quantifying how much better an action in a given state is than average. Negative values signify that the action was less than expected value for the given state, and positive signifies that it was better. Mathematically, the advantage function useful as subtracting by $V^{\pi_\theta}(s_t)$ reduces the variance in the policy gradient leading to more stable learning.

The second technique is the use of an actor-critic framework. The idea of this framework it to separate the concerns of learning different aspects of training. The actor is tasked with learning the policy that will interact with the environment. The critic is tasked with learning the value function that it will use to criticize the actor's actions. \cite{deepmind_slides_9}

\subsection{Deep Deterministic Policy Gradient (DDPG)}

DDPG is an off-policy learning algorithm for continuous action spaces that was proposed by \cite{DDPG}. It learns a Q function and a deterministic policy to select actions and uses a variety of techniques to improve performance and stability of the algorithm. An overview of unique methods used by this algorithm is provided by \cite{spinning_up_ddpg}. One technique that is commonly used by off-policy algorithms is the use a replay buffer. Because off-policy algorithms can learn from actions that did not originate from the current policy, past experiences can be stored in a buffer. Then, during training, a larger sample size can be used to improve training.

To update the function $Q_\phi$, gradient descent is used on $\phi$ to minimize the mean squared error of $Q_\phi(s, a)$ and the \textit{target}, where the target is defined as:
$$
    y = r + \gamma(1-d)Q_\phi(s', \mu_\theta(s'))
$$

Where $(s, a, r, s', d)$ is a transition in the replay buffer $\mathcal{D}$. The resulting state from the action is $s'$ and $d$ is the \textit{done} flag where $d=1$ if $s'$ is a terminal state, $d=0$ otherwise. Additionally, $\mu_\theta$ is the deterministic policy used to select the next action.

However, using gradient descent the mean squared error of $Q_\phi$ and $y$ is problematic as $y$ is also dependent on $\phi$. As a result, both $Q_\phi$ and $y$ change when $\phi$ is updated, leading to instability. To resolve this, DDPG uses \textit{target networks}, which uses polyak averaging to remove this direct dependency. The target networks, $Q_{\phi'}$ and $\mu_{\theta'}$ have the same structure as their original networks but are updated as follows:
\begin{align*}
    \phi'   & \leftarrow \tau \, \phi' + (1 - \tau) \phi     \\
    \theta' & \leftarrow \tau \, \theta' + (1 - \tau) \theta
\end{align*}

\begin{flushleft}
    For $\tau \in (0, 1)$. This provides stability to the loss function, therefore $Q_\phi$ is updated using gradient descent on
\end{flushleft}

$$
    \mathcal{L}(\phi, \mathcal{D}) = \mathop{\mathbb{E}}_{(s,a,r,s',d) \sim \mathcal{D}}\left[\left(Q_\phi(s,a) - y\right)^2\right]
$$
This loss function is called the Mean Square Bellmen Error (MSBE) where $y$ is the target, which is calculated as:
$$
    y = r + \gamma(1-d)Q_{\phi'}(s', \mu_{\theta'}(s'))
$$

To update the policy, we want to maximize the value function $Q_\phi$ using $\mu_\theta$. To do this, the following loss function is used:
$$
    \mathcal{L}(\theta, \mathcal{D}) = \mathop{\mathbb{E}}_{s \sim \mathcal{D}}\left[-Q_\phi(s, \mu_\theta(s))\right]
$$

Finally, to gain additional benefit from the algorithm off-policy, DDPG uses another technique to encourage exploration during train time. This is done by adding random noise to actions to stray away from the deterministic policy. The original authors uses OU noise, however \cite{spinning_up_ddpg} recommends a zero centered Gaussian distribution which is simpler to implement and still effective.

\subsection{Soft Actor Critic (SAC)}

The Soft Actor Critic Algorithm is an stochastic off-policy algorithm that uses an actor-critic framework and entropy regularization. This algorithm was originally proposed by \cite{SAC1, SAC2}, additionally, a guided explanation is given by \cite{spinning_up_sac}. SAC can be implement for either discrete or continuous action spaces, however, the details that follow will be for the continuous version.

SAC works by learning a stochastic policy $\pi_\theta$ and two $Q$ functions, $Q_{\phi_1}$ and $Q_{\phi_2}$.  When evaluating the value, the minimum value is taken between $Q_{\phi_1}(s, a)$ and $Q_{\phi_2}(s, a)$. This is called the \textit{clipped double-Q method}. Using this method helps prevent overestimating the value of state action pairs which improves training results.

Similar to DDPG, SAC uses target networks to stabilize the updates using the loss function. Unlike DDPG, SAC only uses target networks for value functions, not for policy. The parameters for the target networks are updated using polyak averaging as shown below:
\begin{align*}
    \phi_1' & \leftarrow \tau \, \phi_1' + (1 - \tau) \phi_1 \\
    \phi_2' & \leftarrow \tau \, \phi_2' + (1 - \tau) \phi_2
\end{align*}

\begin{flushleft}
    For $\tau \in (0, 1)$.
\end{flushleft}

To control exploration of the policy, SAC uses entropy regularization, where entropy is defined as:
$$
    H(P) = \mathop{\mathbb{E}}_{x \sim P} \left[- log \, P(x)\right]
$$
\begin{flushleft}
    For any distribution $P$. Roughly speaking, entropy measures how random a distribution is. An entropy of zero is given by a policy where where an action has probability 1. Larger values of entropy indicate more evenly spread probability distribution. The choice of entropy regularization is controlled with the entropy hyperparameter, $\alpha$, where $\alpha \in (0, 1)$. The greater the value of $\alpha$, the more the policy will explore.
\end{flushleft}

Entropy is introduced in several aspects of the SAC algorithm. The first is in the \textit{entropy regularized double-Q clipped target}, which is calculated as:
$$
    y = r + \gamma(1-d)\left(\mathop{min}_{k=1,2}Q_{\phi'_k}(s', a') - \alpha \, log \, \pi_\theta(a' \, | \, s')\right)
$$

\begin{flushleft}
    Where $a' \sim \pi_\theta$.
\end{flushleft}

This is used to calculate the entropy regularized MSBE which is used as the loss function for $Q_{\phi_1}$ and $Q_{\phi_2}$, given by:
$$
    \mathcal{L}(\phi_k, \mathcal{D}) = \mathop{\mathbb{E}}_{(s,a,r,s',d) \sim \mathcal{D}}\left[\left(Q_{\phi_k}(s,a) - y\right)^2\right], \enspace k=1,2
$$
\begin{flushleft}
    Where $\mathcal{D}$ is the experience replay buffer.
\end{flushleft}

The policy $\pi_\theta$ is updated in a way similar to DDPG. The policy is updated by using gradient ascent to maximize the value function. Therefore the loss function for $\pi_\theta$ becomes:
$$
    \mathcal{L}(\theta, \mathcal{D}) = \mathop{\mathop{\mathbb{E}}_{s \sim \mathcal{D}}}_{a \sim \pi_\theta} \left[-\left(\mathop{min}_{k=1,2} Q_{\phi'_k}(s, a) - \alpha \, log \, \pi_\theta(a \, | \, s)\right)\right]
$$

There are two important details regarding sampling action $a$ from $\pi_\theta$ in the SAC algorithm. First, sampling is done from a normal distribution using the \textit{reparameterization method}, this the process of sampling a random number differentiable, allowing for actions to backpropagate the the policy's parameters. The second detail is that the SAC policy squashes the action to finite action space, with $tanh$. This is done as most action spaces have finite bounds while normal distributions have infinite support. By limiting the domain of the action to the action space, the policy is learned more efficiently.

\section{Methodology}

Each of the algorithms were implemented on Ubuntu 20.04 with Python 3.8 using the PyTorch library. We used PyTorch because we had previous experience with it and liked how flexible it is compared to other options. To train the models, we used the previously mentioned Gym library. To verify that the implementation of each of the algorithms worked correctly, they were trained in the CartPole and Pendulum environments. For training towards the goal, the Ant-v3 and Humanoid-v3 MuJoCo models were used.

The hyperparameters for each algorithm were as follows:
\begin{itemize}
    \item A2C: Learning rate of $3e^{-4}$ and $\gamma = 0.99$.
<<<<<<< HEAD
    \item DDPG: Update freq. of 64 steps, update threshold of 4096 steps, batch size of 128, learning rate of $1e^{-3}$, $\gamma = 0.99$, $\tau = 0.995$, and the noise distribution was Gaussian with a standard deviation of 0.1 (this differs from \cite{DDPG} which used OU noise due to a recommendation by \cite{spinning_up_ddpg} to use the easier to implement Gaussian noise).
=======
    \item DDPG: Update freq. of 64 steps, update threshold of 4096 steps, batch size of 128, learning rate of $1e^{-3}$, $\gamma = 0.99$, $\tau = 0.995$, and the noise distribution was Gaussian with a standard deviation of 0.1 (\cite{DDPG} used OU noise, but \cite{spinning_up_ddpg} recommended using the easier to implement Gaussian noise).
>>>>>>> 49d90449
    \item SAC: Update freq. of 64 steps, 64 updates per update step, an update threshold of 4096 steps, batch size of 128, $\alpha = 0.5$, learning rate of $5e^{-4}$, $\gamma = 0.99$, $\tau = 0.995$, and an $\alpha$ decay of 1.
\end{itemize}
Each of those parameters were chosen because they resulted in the best performing model.

Since the goal is to teach Deep RL algorithms how to walk, the networks for each of the algorithms were defined to have two layers, each with 256 neurons. Originally the layers had 128 neurons each but tests using the 256 neuron configuration resulted in better performance. More layers and neurons can, of course, be used but would have greatly increased the computational cost of training.

Since every environment has its own quirks, each is described in its own subsection below \cite {gym_source}.

\subsection{CartPole-v0}

The objective of the CartPole environment is to teach an agent to balance a pole on a cart by moving the cart left and right. The environment has a continuous observation space consisting of the cart's position, the cart's velocity, the pole's angle, and the pole's angular velocity. The action space is discrete with the options of moving the cart to the left or to the right. The environment rewards the agent with a value of one, simply for staying healthy.

Initially, the values of both the cart and pole are randomly sampled from a uniform distribution from $[-0.5, 0.5]$. The environment is terminated when the angle of the pole is $\pm12\degree$, the cart position hits the edge of the display,or when the length of the episode surpasses 200 steps. The environment is considered solved when the reward is\textgreater 195 for 100 consecutive episodes.

This environment was used as a proof of concept of each algorithm's implementation.

\subsection{Pendulum-v1}

The pendulum environment's objective is to balance a frictionless pendulum straight up. The observation space is continuous and describes the angle of the pendulum as well as the angular velocity. The action space is also continuous and details the amount of left or right force to apply to the pendulum. The reward incentivizes keeping the pole at an angle of $0\degree$ with as little velocity and force as possible. The reward is formulated as
$$
    R = -(angle ^{2} + 0.1 * angular\_velocity ^ {2} + 0.001 * action ^ {2})
$$
Since the angle is normalized between $[-\pi, \pi]$ before calculating the reward, the reward has a range of$[-16.3, 0]$.

The environment's initial state has the pole at a random angle between $[-\pi, \pi]$ radians with a random velocity between $[-1, 1]$. The environment does not specify a termination state, so a limit of 150 was imposed. Similarly, the environment does not specify when it is solved, so it was allowed to run until it hit the step limit.

Like the CartPole environment, this environment was used as another proof of concept of the implementation for each algorithm.

\subsection{Ant-v3}

The ant is a sphere with four legs, each with two joints. The continuous observation space is significantly more complex than the previous environments: it consists of the model's position, velocity, and the forces between the legs and the ground (contact force). The action space is also continuous and describes where and how quickly to move each joint. The reward encourages the model to move as quickly as possible while moving as few joints as little and softly as possible. It is formulated as
$$
    R = (v + h) - (a + f)
$$
where $v$ is the velocity in the x-axis, $h$ is the healthy reward configured to be 1, $a$ is the control\_cost calculated by $0.5* \sum actions^{2}$, and $f$ is the contact\_cost calculated by $5e^{-4} * \sum contact\_forces^{2}$.

The environment starts with each joint in a random position with a random velocity. The episode is terminated when the model exits the safe height range of $[0.3, 2.0]$. The environment did not define a solve condition so the episode was continued until the model made a mistake to trigger the termination condition.

The ant was chosen because it is the simplest provided model that meets the "three dimensional walker" condition. Each of the algorithms had 500,000 episodes to train using this model. After training was stopped, the most recently saved model was used for analysis. A training length of 500,000 episodes was used because it consistently produced an agent that could walk a non-trivial distance.

\subsection{Humanoid-v3}

The humanoid model is a humanoid with two legs, two arms, a head and a torso. The legs, arms, and torso are made up of multiple joints, each individually controlled. Like the ant, the observation space is continuous and describes the model's position, the model's velocity, the forces for each of the joints, and the contact forces. The environment also defines a continuous action space that describes the new position and velocity of each joint. The intuition for the reward is the same as for the Ant environment, but it is calculated slightly differently where $v$ is equal to $1.25 * x\_velocity$, $h$ is configured to be 5, $a$ is calculated as $0.1 * \sum actions^{2}$, and $f$ is defined as $5e^{-7} * \sum contact\_forces^{2}$.

Like the Ant environment, the model starts with each joint in a random position and random velocity. The episode is terminated when the model exits the safe height range of $[1.0, 2.0]$. The environment did not define a solve condition so the episode was continued until the model made a mistake to trigger the termination condition.

The humanoid was chosen because it is the most complex 3D walker and showcased the learning power of the tested algorithms. Since this model is significantly more complex than the Ant, 1,250,000 episodes were used for training. But due to the cost of training, only SAC was trained with this model.

\section{Results}

<Why does loss not matter; only need to see that the reward is trending upward>
<in the following sections be sure to mention why SAC is impressive>

\blindtext

\subsection{CartPole-v0}

\blindtext

\subsection{Pendulum-v1}

\begin{figure}
    \includegraphics[width=0.45\textwidth]{sac-pendulum}
    \caption{SAC in the Pendulum-v1 Environment}
\end{figure}

\blindtext

\subsection{Ant-v3}

<SAC jumped, DDPG walked>
<SAC reward increase is steeper than DDPG's>
<mention SAC jumping/leaping>

\begin{figure}
    \includegraphics[width=0.45\textwidth, height=5cm]{sac-ant}
    \caption{SAC in the Ant-v3 environment}
\end{figure}

\begin{figure}
    \includegraphics[width=0.45\textwidth, height=5cm]{ddpg-ant}
    \caption{DDPG in the Ant-v3 environment}
\end{figure}

\blindtext

\subsection{Humanoid-v3}

<model shuffled along instead of taking steps>

\begin{figure}
    \includegraphics[width=0.45\textwidth, height=5cm]{sac-humanoid}
    \caption{SAC in the Humanoid-v3 environment}
\end{figure}

\blindtext

\section{Conclusions and Future Work}

Learning to walk is a challenging problem; multiple limbs have to move in a coordinated fashion just to keep balance, adding movement on top of that is a problem that is potentially unsolvable with conventional programming methods. Using Reinforcement learning algorithms, the agent learned, not only, to move a complex model in a 3D environment, but in the case of Soft Actor Critic, to leap its way to success. By implementing and training these algorithms, we are also leaping into success: we now have a solid foundation to begin building new experiences in Reinforcement Learning. We learned the basics of RL like the value and policy functions, policy gradients, and a dictionary's worth of RL vocabulary, all of which will propel us into the future of RL in research and industry.
To continue learning about RL with MuJoCo, we can implement more algorithms or train with different kinds of models, a bicycle perhaps? But reinforcement learning has a much broader scope than just MuJoCo, we could move on to Multiagent learning for games like Chess \cite{multiagent}, learning how to play complex single play video games like Dark Souls, or even self driving \cite{self_driving}. Our new foundational knowledge of RL leaves us well equipped to keep up with research and potentially contribute some day our selves.

\blindtext[2]


\bibliography{references}
\bibliographystyle{ieeetran}


\end{document}<|MERGE_RESOLUTION|>--- conflicted
+++ resolved
@@ -43,7 +43,7 @@
 
 \section{Introduction}
 
-Recent developments in machine learning have made huge strides in approaching problems that were previously unsolvable with traditional programming methods. In general, machine learning techniques are grouped into three categories:supervised learning, unsupervised learning, and reinforcement learning (RL) \cite{rl_application}. While the first two categories require the whole dataset to train, RL is capable of learning on data as it comes in. This data is formulated as a set of interactions with the agent's environment where each interaction consists of the state of the environment,the action the agent performed, and the resulting state. Thus, agents that use RL learn with a circular process that isa result of the agent's previous actions, known as the agent-environment interaction loop. This complex relationship has given rise to multitudes of algorithms, from remembering a mapping between states and actions to using multiple neural networks to determine the next action.
+Recent developments in machine learning have made huge strides in approaching problems that were previously unsolvable with traditional programming methods. In general, machine learning techniques are grouped into three categories:supervised learning, unsupervised learning, and reinforcement learning (RL) \cite{rl_application}. While the first two categories require the whole dataset to train, RL is capable of learning on data as it comes in. This data is formulated as a set of interactions with the agent's environment where each interaction consists of the state of the environment,the action the agent performed, and the resulting state. Thus, agents that use RL learn with a circular process that is a result of the agent's previous actions, known as the agent-environment interaction loop. This complex relationship has given rise to multitudes of algorithms, from remembering a mapping between states and actions to using multiple neural networks to determine the next action.
 
 Like many other areas of machine learning, RL has been revolutionized by the introduction of deep learning. Reinforcement learning algorithms can now learn how to behave in complex, high dimensional environments, such as learning to play videogames with only the pixels as input or how to control a robot. Because of the new found power of RL, we believe that it will play an influential role in the future of AI.
 
@@ -236,11 +236,7 @@
 The hyperparameters for each algorithm were as follows:
 \begin{itemize}
     \item A2C: Learning rate of $3e^{-4}$ and $\gamma = 0.99$.
-<<<<<<< HEAD
-    \item DDPG: Update freq. of 64 steps, update threshold of 4096 steps, batch size of 128, learning rate of $1e^{-3}$, $\gamma = 0.99$, $\tau = 0.995$, and the noise distribution was Gaussian with a standard deviation of 0.1 (this differs from \cite{DDPG} which used OU noise due to a recommendation by \cite{spinning_up_ddpg} to use the easier to implement Gaussian noise).
-=======
     \item DDPG: Update freq. of 64 steps, update threshold of 4096 steps, batch size of 128, learning rate of $1e^{-3}$, $\gamma = 0.99$, $\tau = 0.995$, and the noise distribution was Gaussian with a standard deviation of 0.1 (\cite{DDPG} used OU noise, but \cite{spinning_up_ddpg} recommended using the easier to implement Gaussian noise).
->>>>>>> 49d90449
     \item SAC: Update freq. of 64 steps, 64 updates per update step, an update threshold of 4096 steps, batch size of 128, $\alpha = 0.5$, learning rate of $5e^{-4}$, $\gamma = 0.99$, $\tau = 0.995$, and an $\alpha$ decay of 1.
 \end{itemize}
 Each of those parameters were chosen because they resulted in the best performing model.
