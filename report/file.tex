--- conflicted
+++ resolved
@@ -66,15 +66,9 @@
 
 \begin{itemize}
     \item Observation: Represents the current state of the environment, as the agent sees it. In MuJoCo's case, the
-<<<<<<< HEAD
           environment is fully observable and consists of the model's position, velocity, and various forces \cite{gym_source}
-    \item Reward: The reward result of the previous action. The reward for the MuJoCo environment is quite simple: if
-          the simulation is still running, give a reward.
-=======
-    environment is fully observable and consists of the model's position, velocity, and various forces \cite{gym_source}
     \item Reward: The reward result of the previous action. The reward for the MuJoCo environment depends on a
-    number of things and is unique for each model.
->>>>>>> 43b1284f
+          number of things and is unique for each model.
     \item Done: A flag denoting if the environment needs to be reset. Each of the models in MuJoCo define a safe height
           range that the model is allowed to exist within; if the model leaves that range, the done flag is raised and the
           model is reset back to the start.
@@ -195,11 +189,7 @@
     \item DDPG: Update freq. of 64 steps, update threshold of 4096 steps, batch size of 128, learning rate of $1e^{-3}$,
           $\gamma = 0.99$, $\tau = 0.995$, and the noise distribution was Normal with a standard deviation of 0.1.
     \item SAC: Update freq. of 64 steps, 64 updates per update step, an update threshold of 4096 steps, batch size of
-<<<<<<< HEAD
-          128, $\alpha = 0.5$, learning rate of $5e^{-4}$, $\gamma = 0.99$, $\tau = 0.995$, and an $alpha$ decay of 1.
-=======
-    128, $\alpha = 0.5$, learning rate of $5e^{-4}$, $\gamma = 0.99$, $\tau = 0.995$, and an $\alpha$ decay of 1.
->>>>>>> 43b1284f
+          128, $\alpha = 0.5$, learning rate of $5e^{-4}$, $\gamma = 0.99$, $\tau = 0.995$, and an $\alpha$ decay of 1.
 \end{itemize}
 Each of those parameters were chosen because they resulted in the best performing model.
 
@@ -230,10 +220,10 @@
 <image of pendulum?>
 The pendulum environment's objective is to balance a frictionless pendulum straight up. The observation space is
 continuous and describes the angle of the pendulum as well as the angular velocity. The action space is also continuous
-and details the amount of left or right force to apply to the pendulum. The reward incentivises keeping the pole at an
+and details the amount of left or right force to apply to the pendulum. The reward incentivizes keeping the pole at an
 angle of $0\degree$ with as little velocity and force as possible. The reward is formulated as
 $$
-R = -(angle ^{2} + 0.1 * angular\_velocity ^ {2} + 0.001 * action ^ {2})
+    R = -(angle ^{2} + 0.1 * angular\_velocity ^ {2} + 0.001 * action ^ {2})
 $$
 Since the angle is normalized between $[-\pi, \pi]$ before calculating the reward, the reward has a range of
 $[-16.3, 0]$.
@@ -254,7 +244,7 @@
 joint. The reward encourages the model to move as quickly as possible while moving as few joints as little and softly as
 possible. It is formulated as
 $$
-R = (v + h) - (a + f)
+    R = (v + h) - (a + f)
 $$
 where $v$ is the velocity in the x-axis, $h$ is the healthy reward configured to be 1, $a$ is the control\_cost
 calculated by $0.5* \sum actions^{2}$, and $f$ is the contact\_cost calculated by
@@ -272,7 +262,7 @@
 The humanoid model is a humanoid with two legs, two arms, a head and a torso. The legs, arms, and torso are made up of
 multiple joints, each individually controlled. Like the ant, the observation space is continuous and describes the
 model's position, the model's velocity, the forces for each of the joints, and the contact forces. The environment also
-defines a continuous action space that describes the new position and velocity of each joint. The intution for the
+defines a continuous action space that describes the new position and velocity of each joint. The intuition for the
 reward is the same as for the Ant environment, but it is calculated slightly differently where $v$ is equal to
 $1.25 * x\_velocity$, $h$ is configured to be 5, $a$ is calculated as $0.1 * \sum actions^{2}$, and $f$ is defined as
 $5e^{-7} * \sum contact\_forces^{2}$.
